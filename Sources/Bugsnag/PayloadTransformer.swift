import Vapor
import Stacked
import HTTP

public protocol PayloadTransformerType {
    func payloadFor(
        message: String,
        metadata: Node?,
        request: Request?,
        severity: Severity,
        filters: [String]
    ) throws -> JSON
}

internal struct PayloadTransformer: PayloadTransformerType {
    let drop: Droplet
    let config: ConfigurationType

    init(drop: Droplet, config: ConfigurationType) {
        self.drop = drop
        self.config = config
    }
    
    internal func payloadFor(
        message: String,
        metadata: Node?,
        request: Request?,
        severity: Severity,
        filters: [String]
    ) throws -> JSON {
        var code: [String: Node] = [:]
        
        var index = 0
        for entry in FrameAddress.getStackTrace(maxStackSize: 100) {
            code[String(index)] = Node(entry)
            
            index = index + 1
        }
        
        let stacktrace = Node([
            Node([
                "file": Node(message),
                "lineNumber": 0,
                "columnNumber": 0,
                "method": "NA",
                "code": Node(code)
            ])
        ])
   
        let app: Node = Node([
            "releaseStage": Node(drop.environment.description),
            "type": "Vapor"
        ])
        
        var headers: [String: Node] = [:]
        if let requestHeaders = request?.headers {
            for (key, value) in requestHeaders {
                headers[key.key] = Node(value)
            }
        }


        let customMetadata = metadata ?? Node([])
        
        var requestObj = Node.object([:])
        
        try requestObj.set("method", request?.method.description)
        try requestObj.set("headers", headers)
        try requestObj.set("urlParameters", request?.parameters)
        try requestObj.set("queryParameters", request?.query)
        try requestObj.set("formParameters", request?.formURLEncoded)
        try requestObj.set("jsonParameters", request?.json?.makeNode(in: nil))
        try requestObj.set("url", request?.uri.path)
        
        let metadata = Node([
<<<<<<< HEAD
            "request": requestObj,
=======
            "request": Node([
                "method": request != nil ? Node(request!.method.description) : Node.null,
                "headers": Node(headers),
                "urlParameters": filterOutKeys(filters, inNode: optionalNode(request?.parameters)),
                "queryParameters": filterOutKeys(filters, inNode: optionalNode(request?.query)),
                "formParameters": filterOutKeys(filters, inNode: optionalNode(request?.formURLEncoded)),
                "jsonParameters": filterOutKeys(filters, inNode: optionalNode(request?.json?.makeNode())),
                "url": request != nil ? Node(request!.uri.path) : Node.null
            ]),
>>>>>>> 64518c8d
            "metaData": customMetadata
        ])

        let event: Node = Node([
            Node([
                "payloadVersion": 2,
                "exceptions": Node([
                    Node([
                        "errorClass": Node(message),
                        "message": Node(message),
                        "stacktrace": stacktrace
                    ])
                ]),
                "app": app,
                "severity": Node(severity.rawValue),
                "metaData": metadata
            ])
        ])
    
        return try JSON(node: [
            "apiKey": self.config.apiKey,
            "notifier": Node([
                "name": "Bugsnag Vapor",
                "version": "1.0.11",
                "url": "https://github.com/nodes-vapor/bugsnag"
            ]),
            "events": event,
        ])
    }


    // MARK: - Private helpers.

    private func optionalNode(_ node: Node?) -> Node {
        return node ?? Node.null
    }

    private func filterOutKeys(_ keys: [String], inNode node: Node) -> Node {
        var outcome: [String: Node] = [:]

        guard let nodeObjects = node.nodeObject else {
            return node
        }

        for obj in nodeObjects {
            if !(keys.contains(obj.key)) {
                outcome[obj.key] = obj.value
            }
        }

        return Node.object(outcome)
    }
}<|MERGE_RESOLUTION|>--- conflicted
+++ resolved
@@ -66,26 +66,14 @@
         
         try requestObj.set("method", request?.method.description)
         try requestObj.set("headers", headers)
-        try requestObj.set("urlParameters", request?.parameters)
-        try requestObj.set("queryParameters", request?.query)
-        try requestObj.set("formParameters", request?.formURLEncoded)
-        try requestObj.set("jsonParameters", request?.json?.makeNode(in: nil))
+        try requestObj.set("urlParameters", filterOutKeys(filters, inNode: optionalNode(request?.parameters)))
+        try requestObj.set("queryParameters", filterOutKeys(filters, inNode: optionalNode(request?.query)))
+        try requestObj.set("formParameters", filterOutKeys(filters, inNode: optionalNode(request?.formURLEncoded)))
+        try requestObj.set("jsonParameters", filterOutKeys(filters, inNode: optionalNode(request?.json?.makeNode(in: nil))))
         try requestObj.set("url", request?.uri.path)
-        
+
         let metadata = Node([
-<<<<<<< HEAD
             "request": requestObj,
-=======
-            "request": Node([
-                "method": request != nil ? Node(request!.method.description) : Node.null,
-                "headers": Node(headers),
-                "urlParameters": filterOutKeys(filters, inNode: optionalNode(request?.parameters)),
-                "queryParameters": filterOutKeys(filters, inNode: optionalNode(request?.query)),
-                "formParameters": filterOutKeys(filters, inNode: optionalNode(request?.formURLEncoded)),
-                "jsonParameters": filterOutKeys(filters, inNode: optionalNode(request?.json?.makeNode())),
-                "url": request != nil ? Node(request!.uri.path) : Node.null
-            ]),
->>>>>>> 64518c8d
             "metaData": customMetadata
         ])
 
@@ -126,7 +114,7 @@
     private func filterOutKeys(_ keys: [String], inNode node: Node) -> Node {
         var outcome: [String: Node] = [:]
 
-        guard let nodeObjects = node.nodeObject else {
+        guard let nodeObjects = node.object else {
             return node
         }
 
