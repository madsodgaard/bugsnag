--- conflicted
+++ resolved
@@ -3,41 +3,30 @@
 import HTTP
 
 public protocol PayloadTransformerType {
-<<<<<<< HEAD
-    func payloadFor(message: String, metadata: Node?, request: Request?, filters: [String]) throws -> JSON
-=======
     func payloadFor(
         message: String,
         metadata: Node?,
         request: Request?,
-        severity: Severity
+        severity: Severity,
+        filters: [String]
     ) throws -> JSON
->>>>>>> 030e6d73
 }
 
 internal struct PayloadTransformer: PayloadTransformerType {
     let drop: Droplet
     let config: ConfigurationType
-<<<<<<< HEAD
 
     init(drop: Droplet, config: ConfigurationType) {
         self.drop = drop
         self.config = config
     }
-
-=======
     
-    
->>>>>>> 030e6d73
     internal func payloadFor(
         message: String,
         metadata: Node?,
         request: Request?,
-<<<<<<< HEAD
+        severity: Severity,
         filters: [String]
-=======
-        severity: Severity
->>>>>>> 030e6d73
     ) throws -> JSON {
         var code: [String: Node] = [:]
         
