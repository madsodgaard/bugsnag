import Vapor
import Stacked
import HTTP

public protocol PayloadTransformerType {
    var frameAddress: FrameAddressType.Type { get }
    var environment: Environment { get }
    var apiKey: String { get }

    func payloadFor(
        message: String,
        metadata: Node?,
        request: Request?,
        severity: Severity,
        stackTraceSize: Int,
        filters: [String]
    ) throws -> JSON
}

internal struct PayloadTransformer: PayloadTransformerType {
    let frameAddress: FrameAddressType.Type
    let environment: Environment
    let apiKey: String

    internal func payloadFor(
        message: String,
        metadata: Node?,
        request: Request?,
        severity: Severity,
        stackTraceSize: Int,
        filters: [String]
    ) throws -> JSON {
        var code: [String: Node] = [:]
        
        var index = 0
<<<<<<< HEAD
        for entry in FrameAddress.getStackTrace(maxStackSize: 100) {
=======
        for entry in frameAddress.getStackTrace(maxStackSize: stackTraceSize) {
>>>>>>> e6b821f9
            code[String(index)] = Node(entry)
            
            index = index + 1
        }
        
        let stacktrace = Node([
            Node([
                "file": Node(message),
                "lineNumber": 0,
                "columnNumber": 0,
                "method": "NA",
                "code": Node(code)
            ])
        ])
   
        let app: Node = Node([
            "releaseStage": Node(environment.description),
            "type": "Vapor"
        ])
        
        var headers: [String: Node] = [:]
        if let requestHeaders = request?.headers {
            for (key, value) in requestHeaders {
                headers[key.key] = Node(value)
            }
        }


        let customMetadata = metadata ?? Node([])
        
        var requestObj = Node.object([:])
        
        try requestObj.set("method", request?.method.description)
        try requestObj.set("headers", headers)
        try requestObj.set("urlParameters", filterOutKeys(filters, inNode: optionalNode(request?.parameters)))
        try requestObj.set("queryParameters", filterOutKeys(filters, inNode: optionalNode(request?.query)))
        try requestObj.set("formParameters", filterOutKeys(filters, inNode: optionalNode(request?.formURLEncoded)))
        try requestObj.set("jsonParameters", filterOutKeys(filters, inNode: optionalNode(request?.json?.makeNode(in: nil))))
        try requestObj.set("url", request?.uri.path)

        let metadata = Node([
            "request": requestObj,
            "metaData": customMetadata
        ])

        let event: Node = Node([
            Node([
                "payloadVersion": 2,
                "exceptions": Node([
                    Node([
                        "errorClass": Node(message),
                        "message": Node(message),
                        "stacktrace": stacktrace
                    ])
                ]),
                "app": app,
                "severity": Node(severity.rawValue),
                "metaData": metadata
            ])
        ])
    
        return try JSON(node: [
            "apiKey": apiKey,
            "notifier": Node([
                "name": "Bugsnag Vapor",
                "version": "1.0.11",
                "url": "https://github.com/nodes-vapor/bugsnag"
            ]),
            "events": event,
        ])
    }


    // MARK: - Private helpers.

    private func optionalNode(_ node: Node?) -> Node {
        return node ?? Node.null
    }

    private func filterOutKeys(_ keys: [String], inNode node: Node) -> Node {
        var outcome: [String: Node] = [:]

        guard let nodeObjects = node.object else {
            return node
        }

        for obj in nodeObjects {
            if !(keys.contains(obj.key)) {
                outcome[obj.key] = obj.value
            }
        }

        return Node.object(outcome)
    }
}<|MERGE_RESOLUTION|>--- conflicted
+++ resolved
@@ -33,11 +33,7 @@
         var code: [String: Node] = [:]
         
         var index = 0
-<<<<<<< HEAD
-        for entry in FrameAddress.getStackTrace(maxStackSize: 100) {
-=======
         for entry in frameAddress.getStackTrace(maxStackSize: stackTraceSize) {
->>>>>>> e6b821f9
             code[String(index)] = Node(entry)
             
             index = index + 1
