--- conflicted
+++ resolved
@@ -89,11 +89,8 @@
             message: message,
             metadata: metadata,
             request: request,
-<<<<<<< HEAD
+            severity: severity,
             filters: config.filters
-=======
-            severity: severity
->>>>>>> 030e6d73
         )
 
         // Fire and forget.
