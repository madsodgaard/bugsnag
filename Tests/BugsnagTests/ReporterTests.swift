--- conflicted
+++ resolved
@@ -25,9 +25,6 @@
     ]
 
     override func setUp() {
-<<<<<<< HEAD
-        let drop = try! Droplet()
-=======
         let drop = Droplet(
             arguments: nil,
             workDir: nil,
@@ -36,7 +33,6 @@
             localization: nil,
             log: nil
         )
->>>>>>> 111a8687
         let config = ConfigurationMock()
         self.connectionManager = ConnectionManagerMock(drop: drop, config: config)
         self.payloadTransformer = PayloadTransformerMock(
