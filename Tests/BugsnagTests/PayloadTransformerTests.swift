import XCTest
@testable import Vapor
@testable import Bugsnag
import HTTP

class PayloadTransformerTests: XCTestCase {
    private var config: ConfigurationMock!
    private var payloadTransformer: PayloadTransformer!
    private var payload: JSON!

    static let allTests = [
        ("testThatItUsesApiKeyFromConfig", testThatItUsesApiKeyFromConfig),
        ("testThatItBuildsErrorPayloadCorrectly", testThatItBuildsErrorPayloadCorrectly),
        ("testThatItBuildsAppPayloadCorrectly", testThatItBuildsAppPayloadCorrectly),
        ("testThatSeverityIsCorrect", testThatSeverityIsCorrect),
        ("testThatItHandlesCustomMetadata", testThatItHandlesCustomMetadata),
<<<<<<< HEAD
        ("testThatItBuildsNotifierPayloadCorrectly", testThatItBuildsNotifierPayloadCorrectly),
        ("testThatUrlParametersGetsFiltered", testThatUrlParametersGetsFiltered),
        ("testThatQueryParametersGetsFiltered", testThatQueryParametersGetsFiltered),
        ("testThatFormParametersGetsFiltered", testThatFormParametersGetsFiltered),
        ("testThatJsonParametersGetsFiltered", testThatJsonParametersGetsFiltered)
=======
        ("testThatItBuildsNotifierPayloadCorrectly", testThatItBuildsNotifierPayloadCorrectly)
>>>>>>> 030e6d73
    ]

    override func setUp() {
        let drop = Droplet(
            arguments: nil,
            workDir: nil,
            environment: Environment.custom("mock-environment"),
            config: nil,
            localization: nil,
            log: nil
        )
        let config = ConfigurationMock()
        self.payloadTransformer = PayloadTransformer(drop: drop, config: config)
        let req = try! Request(method: .get, uri: "http://some-random-url.com/payload-test")
        req.parameters = ["url": "value"]
        req.query = ["query": "value"]
        req.formURLEncoded = ["form": "value"]
        req.json = try! JSON(node: Node(["json": "value"]))
        req.headers = ["Content-Type": "application/json"]
        self.payload = try! self.payloadTransformer.payloadFor(
            message: "Test message",
            metadata: Node(["key": "value"]),
            request: req,
<<<<<<< HEAD
            filters: []
=======
            severity: .warning
>>>>>>> 030e6d73
        )
    }

    override func tearDown() {
        self.config = nil
        self.payloadTransformer = nil
    }


    func testThatItUsesApiKeyFromConfig() {
        XCTAssertEqual(payload["apiKey"]?.string, "1337")
    }

    func testThatItHandlesRequestPayloadCorrectly() {
        let request = payload["events"]?[0]?["metaData"]?["request"]
        let expectedHeaders = Node(["Content-Type": "application/json"])
        let expectedUrlParams = Node(["url": "value"])
        let expectedQueryParams = Node(["query": "value"])
        let expectedFormParams = Node(["form": "value"])
        let expectedJsonParams = Node(["json": "value"])

        XCTAssertEqual(request?["method"]?.string, "GET")
        XCTAssertEqual(request?["headers"]?.node, expectedHeaders)
        XCTAssertEqual(request?["urlParameters"]?.node, expectedUrlParams)
        XCTAssertEqual(request?["queryParameters"]?.node, expectedQueryParams)
        XCTAssertEqual(request?["formParameters"]?.node, expectedFormParams)
        XCTAssertEqual(request?["jsonParameters"]?.node, expectedJsonParams)
        XCTAssertEqual(request?["url"]?.string, "/payload-test")
    }

    func testThatItBuildsErrorPayloadCorrectly() {
        let event = payload["events"]?[0]

        XCTAssertEqual(event?["payloadVersion"]?.int, 2)
        XCTAssertEqual(event?["exceptions"]?[0]?["errorClass"]?.string, "Test message")
        XCTAssertEqual(event?["exceptions"]?[0]?["message"]?.string, "Test message")
    }

    func testThatItBuildsAppPayloadCorrectly() {
        let app = payload["events"]?[0]?["app"]

        XCTAssertEqual(app?["releaseStage"]?.string, "mock-environment")
        XCTAssertEqual(app?["type"]?.string, "Vapor")
    }

    func testThatSeverityIsCorrect() {
        XCTAssertEqual(payload["events"]?[0]?["severity"]?.string, Severity.warning.rawValue)
    }

    func testThatItHandlesCustomMetadata() {
        XCTAssertEqual(payload["events"]?[0]?["metaData"]?["metaData"]?["key"]?.string, "value")
    }

    func testThatItBuildsNotifierPayloadCorrectly() {
        let notifier = payload["notifier"]

        XCTAssertEqual(notifier?["name"]?.string, "Bugsnag Vapor")
        XCTAssertEqual(notifier?["version"]?.string, "1.0.11")
        XCTAssertEqual(notifier?["url"]?.string, "https://github.com/nodes-vapor/bugsnag")
    }

    func testThatUrlParametersGetsFiltered() {
        let req = try! Request(method: .get, uri: "http://some-random-url.com/payload-test")
        req.parameters = ["url": "value", "password": "1337", "mySecret": "lol"]
        let filters = ["password", "mySecret"]
        let payload = try! self.payloadTransformer.payloadFor(message: "", metadata: nil, request: req, filters: filters)

        let urlParameters = payload["events"]?[0]?["metaData"]?["request"]?["urlParameters"]

        XCTAssertNil(urlParameters?["password"])
        XCTAssertNil(urlParameters?["mySecret"])
        XCTAssertEqual(urlParameters?["url"]?.string, "value")
    }

    func testThatQueryParametersGetsFiltered() {
        let req = try! Request(method: .get, uri: "http://some-random-url.com/payload-test")
        req.query = ["url": "value", "password": "1337", "mySecret": "lol"]
        let filters = ["password", "mySecret"]
        let payload = try! self.payloadTransformer.payloadFor(message: "", metadata: nil, request: req, filters: filters)

        let urlParameters = payload["events"]?[0]?["metaData"]?["request"]?["queryParameters"]

        XCTAssertNil(urlParameters?["password"])
        XCTAssertNil(urlParameters?["mySecret"])
        XCTAssertEqual(urlParameters?["url"]?.string, "value")
    }

    func testThatFormParametersGetsFiltered() {
        let req = try! Request(method: .get, uri: "http://some-random-url.com/payload-test")
        req.formURLEncoded = ["url": "value", "password": "1337", "mySecret": "lol"]
        let filters = ["password", "mySecret"]
        let payload = try! self.payloadTransformer.payloadFor(message: "", metadata: nil, request: req, filters: filters)

        let urlParameters = payload["events"]?[0]?["metaData"]?["request"]?["formParameters"]

        XCTAssertNil(urlParameters?["password"])
        XCTAssertNil(urlParameters?["mySecret"])
        XCTAssertEqual(urlParameters?["url"]?.string, "value")
    }

    func testThatJsonParametersGetsFiltered() {
        let req = try! Request(method: .get, uri: "http://some-random-url.com/payload-test")
        req.json = try! JSON(node:["url": "value", "password": "1337", "mySecret": "lol"])
        let filters = ["password", "mySecret"]
        let payload = try! self.payloadTransformer.payloadFor(message: "", metadata: nil, request: req, filters: filters)

        let urlParameters = payload["events"]?[0]?["metaData"]?["request"]?["jsonParameters"]

        XCTAssertNil(urlParameters?["password"])
        XCTAssertNil(urlParameters?["mySecret"])
        XCTAssertEqual(urlParameters?["url"]?.string, "value")
    }
}<|MERGE_RESOLUTION|>--- conflicted
+++ resolved
@@ -14,15 +14,11 @@
         ("testThatItBuildsAppPayloadCorrectly", testThatItBuildsAppPayloadCorrectly),
         ("testThatSeverityIsCorrect", testThatSeverityIsCorrect),
         ("testThatItHandlesCustomMetadata", testThatItHandlesCustomMetadata),
-<<<<<<< HEAD
         ("testThatItBuildsNotifierPayloadCorrectly", testThatItBuildsNotifierPayloadCorrectly),
         ("testThatUrlParametersGetsFiltered", testThatUrlParametersGetsFiltered),
         ("testThatQueryParametersGetsFiltered", testThatQueryParametersGetsFiltered),
         ("testThatFormParametersGetsFiltered", testThatFormParametersGetsFiltered),
         ("testThatJsonParametersGetsFiltered", testThatJsonParametersGetsFiltered)
-=======
-        ("testThatItBuildsNotifierPayloadCorrectly", testThatItBuildsNotifierPayloadCorrectly)
->>>>>>> 030e6d73
     ]
 
     override func setUp() {
@@ -46,11 +42,8 @@
             message: "Test message",
             metadata: Node(["key": "value"]),
             request: req,
-<<<<<<< HEAD
+            severity: .warning,
             filters: []
-=======
-            severity: .warning
->>>>>>> 030e6d73
         )
     }
 
@@ -116,7 +109,7 @@
         let req = try! Request(method: .get, uri: "http://some-random-url.com/payload-test")
         req.parameters = ["url": "value", "password": "1337", "mySecret": "lol"]
         let filters = ["password", "mySecret"]
-        let payload = try! self.payloadTransformer.payloadFor(message: "", metadata: nil, request: req, filters: filters)
+        let payload = try! self.payloadTransformer.payloadFor(message: "", metadata: nil, request: req, severity: .error, filters: filters)
 
         let urlParameters = payload["events"]?[0]?["metaData"]?["request"]?["urlParameters"]
 
@@ -129,7 +122,7 @@
         let req = try! Request(method: .get, uri: "http://some-random-url.com/payload-test")
         req.query = ["url": "value", "password": "1337", "mySecret": "lol"]
         let filters = ["password", "mySecret"]
-        let payload = try! self.payloadTransformer.payloadFor(message: "", metadata: nil, request: req, filters: filters)
+        let payload = try! self.payloadTransformer.payloadFor(message: "", metadata: nil, request: req, severity: .error, filters: filters)
 
         let urlParameters = payload["events"]?[0]?["metaData"]?["request"]?["queryParameters"]
 
@@ -142,7 +135,7 @@
         let req = try! Request(method: .get, uri: "http://some-random-url.com/payload-test")
         req.formURLEncoded = ["url": "value", "password": "1337", "mySecret": "lol"]
         let filters = ["password", "mySecret"]
-        let payload = try! self.payloadTransformer.payloadFor(message: "", metadata: nil, request: req, filters: filters)
+        let payload = try! self.payloadTransformer.payloadFor(message: "", metadata: nil, request: req, severity: .error, filters: filters)
 
         let urlParameters = payload["events"]?[0]?["metaData"]?["request"]?["formParameters"]
 
@@ -155,7 +148,7 @@
         let req = try! Request(method: .get, uri: "http://some-random-url.com/payload-test")
         req.json = try! JSON(node:["url": "value", "password": "1337", "mySecret": "lol"])
         let filters = ["password", "mySecret"]
-        let payload = try! self.payloadTransformer.payloadFor(message: "", metadata: nil, request: req, filters: filters)
+        let payload = try! self.payloadTransformer.payloadFor(message: "", metadata: nil, request: req, severity: .error, filters: filters)
 
         let urlParameters = payload["events"]?[0]?["metaData"]?["request"]?["jsonParameters"]
 
