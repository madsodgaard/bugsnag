--- conflicted
+++ resolved
@@ -5,9 +5,6 @@
      testCase(MiddlewareTests.allTests),
      testCase(PayloadTransformerTests.allTests),
      testCase(ReporterTests.allTests),
-<<<<<<< HEAD
-     testCase(ConnectionManagerTests.allTests)
-=======
+     testCase(ConnectionManagerTests.allTests),
      testCase(ConfigurationTests.allTests)
->>>>>>> 8830dc70
 ])