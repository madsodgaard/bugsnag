// swift-tools-version:5.2
import PackageDescription

let package = Package(
    name: "bugsnag",
    platforms: [
       .macOS(.v10_15)
    ],
    products: [
        .library(name: "Bugsnag", targets: ["Bugsnag"]),
    ],
    dependencies: [
<<<<<<< HEAD
        .package(url: "https://github.com/vapor/vapor.git", from: "4.0.0-rc"),
=======
        .package(url: "https://github.com/vapor/vapor.git", from: "4.0.0"),
>>>>>>> e1886d23
    ],
    targets: [
        .target(name: "Bugsnag", dependencies: [
            .product(name: "Vapor", package: "vapor"),
        ]),
        .testTarget(name: "BugsnagTests", dependencies: [
            .target(name: "Bugsnag"),
            .product(name: "XCTVapor", package: "vapor"),
        ]),
    ]
)<|MERGE_RESOLUTION|>--- conflicted
+++ resolved
@@ -10,11 +10,7 @@
         .library(name: "Bugsnag", targets: ["Bugsnag"]),
     ],
     dependencies: [
-<<<<<<< HEAD
-        .package(url: "https://github.com/vapor/vapor.git", from: "4.0.0-rc"),
-=======
         .package(url: "https://github.com/vapor/vapor.git", from: "4.0.0"),
->>>>>>> e1886d23
     ],
     targets: [
         .target(name: "Bugsnag", dependencies: [
